--- conflicted
+++ resolved
@@ -61,19 +61,16 @@
    cp .env.example .env  # and add your GEMINI_API_KEY to .env
    ```
 
-<<<<<<< HEAD
-Dependencies are managed with `uv` using `pyproject.toml` and `uv.lock`. Core libraries include [**click**](https://palletsprojects.com/p/click/) for the CLI and [**pandas**](https://pandas.pydata.org/) for data manipulation. New packages such as [**Pydantic**](https://docs.pydantic.dev/), [**SQLAlchemy**](https://www.sqlalchemy.org/) and [**NetworkX**](https://networkx.org/) are installed automatically when you run `uv sync`.
+Dependencies are managed with `uv` using `pyproject.toml` and `uv.lock`. Core libraries include [**typer**](https://typer.tiangolo.com/) for the CLI and [**pandas**](https://pandas.pydata.org/) for data manipulation. New packages such as [**Pydantic**](https://docs.pydantic.dev/), [**SQLAlchemy**](https://www.sqlalchemy.org/) and [**NetworkX**](https://networkx.org/) are installed automatically when you run `uv sync`.
 
 The CLI loads rating and forking path CSVs into a lightweight SQLite database via SQLAlchemy. This temporary database provides transactional updates and easier queries while the canonical CSV files remain on disk.
 
 For an overview of how these libraries work together see [docs/new_libs_plan.md](docs/new_libs_plan.md).
+
 ### Key Libraries
 - **Pydantic** – validates and serializes the protocol's data models.
 - **SQLAlchemy** – powers the SQLite database used for transactional updates.
 - **NetworkX** – enables graph-based analysis of fork relationships.
-=======
-Dependencies are managed with `uv` using `pyproject.toml` and `uv.lock`. Core libraries include [**typer**](https://typer.tiangolo.com/) for the CLI and [**pandas**](https://pandas.pydata.org/) for data manipulation.
->>>>>>> 19d8349d
 
 ---
 
